import abc
import logging
import os
from os import path
import subprocess
import zipfile
<<<<<<< HEAD

=======
import glob
import numpy as np
import math
import scipy
import cv2
import pandas as pd
>>>>>>> d9d2c736
from PIL import Image
import torch
from lossyless.helpers import BASE_LOG, get_normalization
from torch.utils.data import random_split
from torchvision import transforms as transform_lib
from torchvision.datasets import CIFAR10, MNIST, FashionMNIST
from torchvision.transforms import (
    ColorJitter,
    RandomAffine,
    RandomErasing,
    RandomRotation,
)
from utils.estimators import discrete_entropy

from .base import LossylessCLFDataset, LossylessDataModule
from .helpers import int_or_ratio

logger = logging.getLogger(__name__)

__all__ = [
    "Cifar10DataModule",
    "MnistDataModule",
    "FashionMnistDataModule",
    "GalaxyDataModule",
]


### HELPERS ###


### Base Classes ###
class LossylessImgDataset(LossylessCLFDataset):
    """Base class for image datasets used for lossy compression but lossless predicitons.

    Parameters
    -----------
    equivalence : set of str, optional
        List of equivalence relationship with respect to which to be invariant.

    is_augment_val : bool, optional
        Whether to augment the validation + test set.

    is_normalize : bool, optional
        Whether to normalize the input images. Only for colored images. If True, you should ensure
        that `MEAN` and `STD` and `get_normalization` and `undo_normalization` in `lossyless.helpers`
        can normalize your data.

    kwargs:
        Additional arguments to `LossylessCLFDataset` and `LossylessDataset`.
    """

    def __init__(
        self, *args, equivalence={}, is_augment_val=False, is_normalize=True, **kwargs,
    ):
        super().__init__(*args, **kwargs)
        self.equivalence = equivalence
        self.is_augment_val = is_augment_val
        self.is_normalize = is_normalize

        self.base_tranform = self.get_base_transform()
        self.PIL_augment, self.tensor_augment = self.get_curr_augmentations()

    @abc.abstractmethod
    def get_img_target(self, index):
        """Return the unaugmented image (in PIL format) and target."""
        ...

    def get_x_target_Mx(self, index):
        """Return the correct example, target, and maximal invariant."""
        img, target = self.get_img_target(index)
        img = self.PIL_augment(img)
        img = self.base_tranform(img)
        img = self.tensor_augment(img)
        max_inv = index
        return img, target, max_inv

    @property
    def augmentations(self):
        """
        Return a dictortionary of dictionaries containing all possible augmentations of interest.
        first dictionary say which kind of data they act on.
        """
        return dict(
            PIL={
                "rotation": RandomRotation(60),
                "y_translation": RandomAffine(0, translate=(0.1, 0.1)),
                "x_translation": RandomAffine(0, translate=(0.1, 0.1)),
                "scale": RandomAffine(0, scale=(0.8, 1.2)),
                "color": ColorJitter(
                    brightness=0.2, contrast=0.2, saturation=0.2, hue=0.05
                ),
            },
            tensor={"erasing": RandomErasing(value=0.5),},
        )

    def get_equiv_x(self, x, index):
        # to load equivalent image can load a same index (transformations will be different)
        img, _, __ = self.get_x_target_Mx(index)
        return img

    def get_representative(self, index):
        notaug_img, _ = self.get_img_target(index)
        notaug_img = self.base_tranform(notaug_img)
        return notaug_img

    @property
    def entropies(self):
        if hasattr(self, "_entropies"):
            return self._entropies  # if precomputed

        entropies = {}

        entropies["H[Y]"] = discrete_entropy(self.targets, base=BASE_LOG)
        # Marginal entropy can only be computed on training set by treating dataset as the real uniform rv
        entropies["train H[M(X)]"] = math.log(len(self), BASE_LOG)

        self._entropies = entropies
        return entropies

    def get_base_transform(self):
        """Return the base transform, ie train or test."""
        shape = self.shapes_x_t_Mx["input"]
        trnsfs = [
            transform_lib.Resize((shape[1], shape[2])),
            transform_lib.ToTensor(),
        ]

        if self.is_normalize and self.is_color:
            # only normalize colored images
            trnsfs += [get_normalization(type(self))]

        return transform_lib.Compose(trnsfs)

    def get_augmentations(self):
        """Return the augmentations transorms (tuple for PIL and tensor)."""
        PIL_augment, tensor_augment = [], []
        for equiv in self.equivalence:
            if equiv in self.augmentations["PIL"]:
                PIL_augment += [self.augmentations["PIL"][equiv]]
            elif equiv in self.augmentations["tensor"]:
                tensor_augment += [self.augmentations["tensor"][equiv]]
            else:
                raise ValueError(f"Unkown `equivalence={equiv}`.")

        return transform_lib.Compose(PIL_augment), transform_lib.Compose(tensor_augment)

    def get_curr_augmentations(self):
        """Return the current augmentations transorms (tuple for PIL and tensor)."""
        if self.is_augment_val or self.train:
            PIL_augment, tensor_augment = self.get_augmentations()
            return PIL_augment, tensor_augment
        else:
            identity = transform_lib.Compose([])
            return identity, identity

    def __len__(self):
        return len(self.data)

    @property
    def is_color(self):
        shape = self.shapes_x_t_Mx["input"]
        return shape[0] == 3

    @property
    def is_clf_x_t_Mx(self):
        return dict(input=not self.is_color, target=True, max_inv=True)

    @property
    def shapes_x_t_Mx(self):
        #! In each child should assign "input" and "target"
        return dict(max_inv=(len(self),))


### Torchvision Models ###
# Base class for data module for torchvision models.
class TorchvisionDataModule(LossylessDataModule):
    def get_train_val_dataset(self, **dataset_kwargs):
        dataset = self.Dataset(
            self.data_dir, train=True, download=False, **self.dataset_kwargs,
        )

        n_val = int_or_ratio(self.val_size, len(dataset))
        train, valid = random_split(
            dataset,
            [len(dataset) - n_val, n_val],
            generator=torch.Generator().manual_seed(self.seed),
        )

        return train, valid

    def get_train_dataset(self, **dataset_kwargs):
        train, _ = self.get_train_val_dataset(**dataset_kwargs)
        return train

    def get_val_dataset(self, **dataset_kwargs):
        _, valid = self.get_train_val_dataset(**dataset_kwargs)
        return valid

    def get_test_dataset(self, **dataset_kwargs):
        test = self.Dataset(
            self.data_dir, train=False, download=False, **dataset_kwargs,
        )
        return test

    def prepare_data(self):
        self.Dataset(self.data_dir, train=True, download=True, **self.dataset_kwargs)
        self.Dataset(self.data_dir, train=False, download=True, **self.dataset_kwargs)

    @property
    def mode(self):
        return "image"


# MNIST #
class MnistDataset(LossylessImgDataset, MNIST):
    FOLDER = "MNIST"

    # avoid duplicates by saving once at "MNIST" rather than at multiple  __class__.__name__
    @property
    def raw_folder(self):
        return os.path.join(self.root, self.FOLDER, "raw")

    @property
    def processed_folder(self):
        return os.path.join(self.root, self.FOLDER, "processed")

    @property
    def shapes_x_t_Mx(self):
        shapes = super(MnistDataset, self).shapes_x_t_Mx
        shapes["input"] = (1, 32, 32)
        shapes["target"] = (10,)
        return shapes

    def get_img_target(self, index):
        img, target = MNIST.__getitem__(self, index)
        return img, target


class MnistDataModule(TorchvisionDataModule):
    @property
    def Dataset(self):
        return MnistDataset


# Fasion MNIST #
class FashionMnistDataset(LossylessImgDataset, FashionMNIST):
    FOLDER = "FashionMNIST"

    def get_img_target(self, index):
        img, target = FashionMNIST.__getitem__(self, index)
        return img, target

    @property
    def shapes_x_t_Mx(self):
        shapes = super(FashionMnistDataset, self).shapes_x_t_Mx
        shapes["input"] = (1, 32, 32)
        shapes["target"] = (10,)
        return shapes

    processed_folder = MnistDataset.processed_folder
    raw_folder = MnistDataset.raw_folder


class FashionMnistDataModule(TorchvisionDataModule):
    @property
    def Dataset(self):
        return FashionMnistDataset


# Cifar10 #
class Cifar10Dataset(LossylessImgDataset, CIFAR10):
    @property
    def shapes_x_t_Mx(self):
        shapes = super(Cifar10Dataset, self).shapes_x_t_Mx
        shapes["input"] = (3, 32, 32)
        shapes["target"] = (10,)
        return shapes

    def get_img_target(self, index):
        img, target = CIFAR10.__getitem__(self, index)
        return img, target


class Cifar10DataModule(TorchvisionDataModule):
    @property
    def Dataset(self):
        return Cifar10Dataset


# Imagenet #
# TODO

### Non Torchvision Models ###

# Galaxy Zoo #

# TODO @karen: modify as desired all those methods
# TODO add config for galaxy in config/data with good defaults
class GalaxyDataset(LossylessImgDataset):
    def __init__(
        self,
        root: str,
        split: str = "train",
        download: bool = True,
        resolution: int = 64,
        *args, **kwargs,
    ):

        self.root = root
        data_dir = path.join(root, "galaxyzoo")
        self.resolution = resolution
        if download:
            self.download(data_dir)
            self.preprocess(data_dir)

        self.load_data(data_dir, split, resolution)

        super().__init__(*args, **kwargs)

    def download(self, data_dir):

        def unpack_all_zips():
            for f, file in enumerate(
                glob.glob(path.join(data_dir, "*.zip"))):
                with zipfile.ZipFile(file, 'r') as zip_ref:
                    zip_ref.extractall(data_dir)
                    os.remove(file)
                    print("{} completed. Progress: {}/6".format(file, f))

        filename = "galaxy-zoo-the-galaxy-challenge.zip"

        # check if data was already downloaded
        if path.exists(path.join(self.root,filename)):
            # continue unpacking files just in case this got interrupted or user
            # downloaded files manually. you never know :)
            unpack_all_zips()
            return
        # check if user has access to the kaggle API otherwise link instructions
        try:
            import kaggle
        except Exception as e:
            print(e)
            print("The download of the Galaxy dataset failed. Make sure you "
                  "followed the steps in https://github.com/Kaggle/kaggle-api.")

        # download the dataset
        bashCommand = "kaggle competitions download -c " \
                      "galaxy-zoo-the-galaxy-challenge -p {}".format(self.root)
        subprocess.Popen(bashCommand.split(), stdout=subprocess.PIPE)

        # unpack the data
        with zipfile.ZipFile(os.path.join(self.root,filename), 'r') as zip_ref:
            zip_ref.extractall(self.root)

        unpack_all_zips()

    def preprocess(self, data_dir):
        # check if we already preprocessed the data
        # this is a hacky check, we just check if the last file that this
        # routine yields exists
        if path.exists(path.join(data_dir, "test_images_128.npy")):
            return

        # SAVE IMAGE IDs
        def get_image_ids(image_dir):
            raw_file_paths = glob.glob(path.join(data_dir, image_dir))
            ids = [int(f.split("/")[-1].split(".")[0]) for f in raw_file_paths]
            return ids, raw_file_paths

        # test set
        test_ids, test_paths = get_image_ids("images_test_rev1/*.jpg")
        np.save(path.join(data_dir,"test_ids"), test_ids)

        # train and valid set
        ids, paths = get_image_ids("images_training_rev1/*.jpg")
        # make fixed train / valid split
        num_valid = len(ids) // 10
        assert num_valid == 6157, "Validation set is not the right size. " \
                                  "Oeef. That is not good."
        valid_ids, valid_paths = ids[:num_valid], paths[:num_valid]
        train_ids, train_paths = ids[num_valid:], paths[num_valid:]
        np.save(path.join(data_dir, "valid_ids"), valid_ids)
        np.save(path.join(data_dir, "train_ids"), train_ids)

        # SAVE TRAIN LABELS
        df = pd.read_csv(path.join(data_dir, "training_solutions_rev1.csv"))

        for split, ids in [("train", train_ids), ("valid", valid_ids)]:
            targets = [
                df.loc[df['GalaxyID'] == id].values[:, 1:].astype('float32') for
                id in ids]
            np.save(path.join(data_dir, split + "_targets"), np.array(targets))

        # PRE-PROCESSING IMAGES
        ORIG_SHAPE = (424, 424)
        CROP_SIZE = (384, 384)
        x1 = (ORIG_SHAPE[0] - CROP_SIZE[0]) // 2
        y1 = (ORIG_SHAPE[1] - CROP_SIZE[1]) // 2

        def get_image(path, out_shape):
            x = cv2.imread(path)
            x = x[x1:x1 + CROP_SIZE[0], y1:y1 + CROP_SIZE[1]]
            x = cv2.resize(x, dsize=out_shape, interpolation=cv2.INTER_LINEAR)
            x = np.transpose(x,(2,0,1))
            return x

        for out_shape in [(64,64),(128,128)]:
            res = str(out_shape[0])

            for (split, raw_paths) in [("train", train_paths),
                                       ("valid", valid_paths),
                                       ("test", test_paths)]:
                preprocessed_images = []
                for i, p in enumerate(raw_paths):
                    print("Processed {}/{} images in {} split with resolution "
                          "{}x{}.".format(i, len(raw_paths), split, res, res))
                    preprocessed_images.append(get_image(p, out_shape))

                out = np.array(preprocessed_images)
                out_path = split + "_images_" + res
                np.save(path.join(data_dir, out_path), out)
                if split == "train":
                    out = out.astype('float32') / 255.0
                    mean = np.mean(out, axis=(0,2,3))
                    np.save(path.join(data_dir, out_path + "_mean"), mean)
                    std = np.std(out, axis=(0,2,3))
                    np.save(path.join(data_dir, out_path + "_std"), std)

        print("Galaxy data successfully pre-processed.")

    def load_data(self, data_dir, split, resolution):
        imgs = np.load(
            path.join(data_dir, "{}_images_{}.npy".format(split, resolution)))
        self.data = imgs.astype('float32') / 255.0


        if not split == "test":
            self.targets = np.load(path.join(data_dir, split + "_targets.npy"))
        else:
            # We do not have test targets bc kaggle holds them back. We will
            # later need the image IDs to make a submission file that will be
            # evaluated via the kaggle api.
            self.ids = np.load(path.join(data_dir, split + "_ids.npy"))


    @property
    def augmentations(self):
<<<<<<< HEAD
        return dict(
            PIL={
                "rotation": RandomRotation(60),
                "y_translation": RandomAffine(0, translate=(0.1, 0.1)),
                "x_translation": RandomAffine(0, translate=(0.1, 0.1)),
                "scale": RandomAffine(0, scale=(0.8, 1.2)),
                "color": ColorJitter(
                    brightness=0.2, contrast=0.2, saturation=0.2, hue=0.05
                ),
            },
            tensor={"erasing": RandomErasing(value=0.5),},
        )
=======
        shape = self.shapes_x_t_Mx["input"]
        return {
            "rotation": RandomRotation(360),
            "y_translation": RandomAffine(0, translate=(0, shape[2])),
            "x_translation": RandomAffine(0, translate=(shape[1], 0)),
            "scale": RandomAffine(0, scale=(0.8, 1.2)),
            "color": ColorJitter(
                brightness=0.2, contrast=0.2, saturation=0.2, hue=0.05
            ),
            "erasing": RandomErasing(value=0.5),
        }
>>>>>>> d9d2c736

    @property
    def is_clf_x_t_Mx(self):
        is_clf = super(GalaxyDataset, self).is_clf_x_t_Mx
        # input should be true is using log loss for reconstruction (typically MNIST) and False if MSE (typically colored images)
        is_clf["input"] = True
        # target should be True if log loss (ie classification) and False if MSE (ie regression)
        is_clf["target"] = False
        return is_clf

    @property
    def shapes_x_t_Mx(self):
        shapes = super(GalaxyDataset, self).shapes_x_t_Mx
        # input is shape image
        shapes["input"] = (3, self.resolution, self.resolution)
        # target is shape of target. This will depend as to if we are using classfication or regression
        # in regression mode (as we said) then you should stack all labels.
        # e.g. if the are 37 different regression tasks use `target=(1,37)` which says that there are 37
        # one dimensional tasks (it's the same as `target=(37,)` but averages over 6 rather than sum)
        #
        # for classification something like `target=(2,37)` means 2-class classification for 37
        # labels  (note that I use cross entropy rather than binary cross entropy. it shouldn't matter
        # besides a little more parameters right ? )
        shapes["target"] = (1, 37)
        return shapes

    def get_img_target(self, index):
        # change as needed but something like that
        img = self.data[index]
        target = self.targets[index]

        # doing this so that it is consistent with all other datasets
        # to return a PIL Image
        img = Image.fromarray(img)

        # don't apply transformation yet, it's done for you

        return img, target


class GalaxyDataModule(LossylessDataModule):

    @property
    def Dataset(self):
        return GalaxyDataset


    def get_train_dataset(self, **dataset_kwargs):
        return self.Dataset(split="train",
            download=False,
            **self.dataset_kwargs,
        )

    def get_val_dataset(self, **dataset_kwargs):
        return self.Dataset(
            split="valid",
            download=False,
            **self.dataset_kwargs,
        )

    def get_test_dataset(self, **dataset_kwargs):
        return self.Dataset(
            split="test",
            download=False,
            **self.dataset_kwargs,
        )

    def prepare_data(self):
        for split in ["train", "valid", "test"]:
            self.Dataset(
                split=split,
                download=True,
                **self.dataset_kwargs,
            )
    @property
    def mode(self):
        return "image"
<|MERGE_RESOLUTION|>--- conflicted
+++ resolved
@@ -1,22 +1,18 @@
 import abc
+import glob
 import logging
+import math
 import os
-from os import path
 import subprocess
 import zipfile
-<<<<<<< HEAD
-
-=======
-import glob
+from os import path
+
 import numpy as np
-import math
-import scipy
-import cv2
 import pandas as pd
->>>>>>> d9d2c736
 from PIL import Image
+
 import torch
-from lossyless.helpers import BASE_LOG, get_normalization
+from lossyless.helpers import BASE_LOG, check_import, get_normalization
 from torch.utils.data import random_split
 from torchvision import transforms as transform_lib
 from torchvision.datasets import CIFAR10, MNIST, FashionMNIST
@@ -31,6 +27,11 @@
 from .base import LossylessCLFDataset, LossylessDataModule
 from .helpers import int_or_ratio
 
+try:
+    import cv2  # only used for galaxy so skip if not needed
+except ImportError:
+    pass
+
 logger = logging.getLogger(__name__)
 
 __all__ = [
@@ -99,8 +100,8 @@
         return dict(
             PIL={
                 "rotation": RandomRotation(60),
-                "y_translation": RandomAffine(0, translate=(0.1, 0.1)),
-                "x_translation": RandomAffine(0, translate=(0.1, 0.1)),
+                "y_translation": RandomAffine(0, translate=(0, 0.1)),
+                "x_translation": RandomAffine(0, translate=(0.1, 0)),
                 "scale": RandomAffine(0, scale=(0.8, 1.2)),
                 "color": ColorJitter(
                     brightness=0.2, contrast=0.2, saturation=0.2, hue=0.05
@@ -192,7 +193,7 @@
 class TorchvisionDataModule(LossylessDataModule):
     def get_train_val_dataset(self, **dataset_kwargs):
         dataset = self.Dataset(
-            self.data_dir, train=True, download=False, **self.dataset_kwargs,
+            self.data_dir, train=True, download=False, **dataset_kwargs,
         )
 
         n_val = int_or_ratio(self.val_size, len(dataset))
@@ -309,18 +310,17 @@
 ### Non Torchvision Models ###
 
 # Galaxy Zoo #
-
-# TODO @karen: modify as desired all those methods
-# TODO add config for galaxy in config/data with good defaults
 class GalaxyDataset(LossylessImgDataset):
     def __init__(
         self,
         root: str,
+        *args,
         split: str = "train",
         download: bool = True,
         resolution: int = 64,
-        *args, **kwargs,
+        **kwargs,
     ):
+        check_import("cv2", "GalaxyDataset")
 
         self.root = root
         data_dir = path.join(root, "galaxyzoo")
@@ -334,19 +334,17 @@
         super().__init__(*args, **kwargs)
 
     def download(self, data_dir):
-
         def unpack_all_zips():
-            for f, file in enumerate(
-                glob.glob(path.join(data_dir, "*.zip"))):
-                with zipfile.ZipFile(file, 'r') as zip_ref:
+            for f, file in enumerate(glob.glob(path.join(data_dir, "*.zip"))):
+                with zipfile.ZipFile(file, "r") as zip_ref:
                     zip_ref.extractall(data_dir)
                     os.remove(file)
-                    print("{} completed. Progress: {}/6".format(file, f))
+                    logger.info("{} completed. Progress: {}/6".format(file, f))
 
         filename = "galaxy-zoo-the-galaxy-challenge.zip"
 
         # check if data was already downloaded
-        if path.exists(path.join(self.root,filename)):
+        if path.exists(path.join(self.root, filename)):
             # continue unpacking files just in case this got interrupted or user
             # downloaded files manually. you never know :)
             unpack_all_zips()
@@ -355,17 +353,21 @@
         try:
             import kaggle
         except Exception as e:
-            print(e)
-            print("The download of the Galaxy dataset failed. Make sure you "
-                  "followed the steps in https://github.com/Kaggle/kaggle-api.")
+            logger.critical(
+                "Cannot import Kaggle which is needed for GalaxyDataset. Make sure you "
+                "followed the steps in https://github.com/Kaggle/kaggle-api."
+            )
+            raise e
 
         # download the dataset
-        bashCommand = "kaggle competitions download -c " \
-                      "galaxy-zoo-the-galaxy-challenge -p {}".format(self.root)
+        bashCommand = (
+            "kaggle competitions download -c "
+            "galaxy-zoo-the-galaxy-challenge -p {}".format(self.root)
+        )
         subprocess.Popen(bashCommand.split(), stdout=subprocess.PIPE)
 
         # unpack the data
-        with zipfile.ZipFile(os.path.join(self.root,filename), 'r') as zip_ref:
+        with zipfile.ZipFile(os.path.join(self.root, filename), "r") as zip_ref:
             zip_ref.extractall(self.root)
 
         unpack_all_zips()
@@ -385,14 +387,15 @@
 
         # test set
         test_ids, test_paths = get_image_ids("images_test_rev1/*.jpg")
-        np.save(path.join(data_dir,"test_ids"), test_ids)
+        np.save(path.join(data_dir, "test_ids"), test_ids)
 
         # train and valid set
         ids, paths = get_image_ids("images_training_rev1/*.jpg")
         # make fixed train / valid split
         num_valid = len(ids) // 10
-        assert num_valid == 6157, "Validation set is not the right size. " \
-                                  "Oeef. That is not good."
+        assert num_valid == 6157, (
+            "Validation set is not the right size. " "Oeef. That is not good."
+        )
         valid_ids, valid_paths = ids[:num_valid], paths[:num_valid]
         train_ids, train_paths = ids[num_valid:], paths[num_valid:]
         np.save(path.join(data_dir, "valid_ids"), valid_ids)
@@ -403,8 +406,9 @@
 
         for split, ids in [("train", train_ids), ("valid", valid_ids)]:
             targets = [
-                df.loc[df['GalaxyID'] == id].values[:, 1:].astype('float32') for
-                id in ids]
+                df.loc[df["GalaxyID"] == id].values[:, 1:].astype("float32")
+                for id in ids
+            ]
             np.save(path.join(data_dir, split + "_targets"), np.array(targets))
 
         # PRE-PROCESSING IMAGES
@@ -415,40 +419,44 @@
 
         def get_image(path, out_shape):
             x = cv2.imread(path)
-            x = x[x1:x1 + CROP_SIZE[0], y1:y1 + CROP_SIZE[1]]
+            x = x[x1 : x1 + CROP_SIZE[0], y1 : y1 + CROP_SIZE[1]]
             x = cv2.resize(x, dsize=out_shape, interpolation=cv2.INTER_LINEAR)
-            x = np.transpose(x,(2,0,1))
+            x = np.transpose(x, (2, 0, 1))
             return x
 
-        for out_shape in [(64,64),(128,128)]:
+        for out_shape in [(64, 64), (128, 128)]:
             res = str(out_shape[0])
 
-            for (split, raw_paths) in [("train", train_paths),
-                                       ("valid", valid_paths),
-                                       ("test", test_paths)]:
+            for (split, raw_paths) in [
+                ("train", train_paths),
+                ("valid", valid_paths),
+                ("test", test_paths),
+            ]:
                 preprocessed_images = []
                 for i, p in enumerate(raw_paths):
-                    print("Processed {}/{} images in {} split with resolution "
-                          "{}x{}.".format(i, len(raw_paths), split, res, res))
+                    logger.info(
+                        "Processed {}/{} images in {} split with resolution "
+                        "{}x{}.".format(i, len(raw_paths), split, res, res)
+                    )
                     preprocessed_images.append(get_image(p, out_shape))
 
                 out = np.array(preprocessed_images)
                 out_path = split + "_images_" + res
                 np.save(path.join(data_dir, out_path), out)
                 if split == "train":
-                    out = out.astype('float32') / 255.0
-                    mean = np.mean(out, axis=(0,2,3))
+                    out = out.astype("float32") / 255.0
+                    mean = np.mean(out, axis=(0, 2, 3))
                     np.save(path.join(data_dir, out_path + "_mean"), mean)
-                    std = np.std(out, axis=(0,2,3))
+                    std = np.std(out, axis=(0, 2, 3))
                     np.save(path.join(data_dir, out_path + "_std"), std)
 
-        print("Galaxy data successfully pre-processed.")
+        logger.info("Galaxy data successfully pre-processed.")
 
     def load_data(self, data_dir, split, resolution):
         imgs = np.load(
-            path.join(data_dir, "{}_images_{}.npy".format(split, resolution)))
-        self.data = imgs.astype('float32') / 255.0
-
+            path.join(data_dir, "{}_images_{}.npy".format(split, resolution))
+        )
+        self.data = imgs.astype("float32") / 255.0
 
         if not split == "test":
             self.targets = np.load(path.join(data_dir, split + "_targets.npy"))
@@ -458,15 +466,13 @@
             # evaluated via the kaggle api.
             self.ids = np.load(path.join(data_dir, split + "_ids.npy"))
 
-
     @property
     def augmentations(self):
-<<<<<<< HEAD
         return dict(
             PIL={
-                "rotation": RandomRotation(60),
-                "y_translation": RandomAffine(0, translate=(0.1, 0.1)),
-                "x_translation": RandomAffine(0, translate=(0.1, 0.1)),
+                "rotation": RandomRotation(360),
+                "y_translation": RandomAffine(0, translate=(0, 0.5)),
+                "x_translation": RandomAffine(0, translate=(0.5, 0)),
                 "scale": RandomAffine(0, scale=(0.8, 1.2)),
                 "color": ColorJitter(
                     brightness=0.2, contrast=0.2, saturation=0.2, hue=0.05
@@ -474,25 +480,12 @@
             },
             tensor={"erasing": RandomErasing(value=0.5),},
         )
-=======
-        shape = self.shapes_x_t_Mx["input"]
-        return {
-            "rotation": RandomRotation(360),
-            "y_translation": RandomAffine(0, translate=(0, shape[2])),
-            "x_translation": RandomAffine(0, translate=(shape[1], 0)),
-            "scale": RandomAffine(0, scale=(0.8, 1.2)),
-            "color": ColorJitter(
-                brightness=0.2, contrast=0.2, saturation=0.2, hue=0.05
-            ),
-            "erasing": RandomErasing(value=0.5),
-        }
->>>>>>> d9d2c736
 
     @property
     def is_clf_x_t_Mx(self):
         is_clf = super(GalaxyDataset, self).is_clf_x_t_Mx
         # input should be true is using log loss for reconstruction (typically MNIST) and False if MSE (typically colored images)
-        is_clf["input"] = True
+        is_clf["input"] = False
         # target should be True if log loss (ie classification) and False if MSE (ie regression)
         is_clf["target"] = False
         return is_clf
@@ -528,39 +521,31 @@
 
 
 class GalaxyDataModule(LossylessDataModule):
-
     @property
     def Dataset(self):
         return GalaxyDataset
 
-
     def get_train_dataset(self, **dataset_kwargs):
-        return self.Dataset(split="train",
-            download=False,
-            **self.dataset_kwargs,
+        return self.Dataset(
+            self.data_dir, split="train", download=False, **dataset_kwargs,
         )
 
     def get_val_dataset(self, **dataset_kwargs):
         return self.Dataset(
-            split="valid",
-            download=False,
-            **self.dataset_kwargs,
+            self.data_dir, split="valid", download=False, **dataset_kwargs,
         )
 
     def get_test_dataset(self, **dataset_kwargs):
         return self.Dataset(
-            split="test",
-            download=False,
-            **self.dataset_kwargs,
+            self.data_dir, split="test", download=False, **dataset_kwargs,
         )
 
     def prepare_data(self):
         for split in ["train", "valid", "test"]:
             self.Dataset(
-                split=split,
-                download=True,
-                **self.dataset_kwargs,
+                self.data_dir, split=split, download=True, **self.dataset_kwargs,
             )
+
     @property
     def mode(self):
-        return "image"
+        return "image"
import abc
<<<<<<< HEAD

import torch
from torchvision.datasets import CIFAR10, MNIST, FashionMNIST
=======
import glob
import logging
import math
>>>>>>> 8cab66d4
import os
from os import path
import subprocess
import zipfile
<<<<<<< HEAD
import glob
import numpy as np
import csv
import math
import scipy
import cv2
import pandas as pd
=======

import scipy
from PIL import Image

import torch
from lossyless.helpers import BASE_LOG, get_normalization
>>>>>>> 8cab66d4
from torch.utils.data import random_split
from torchvision import transforms as transform_lib
from torchvision.datasets import CIFAR10, MNIST, FashionMNIST
from torchvision.transforms import (
    ColorJitter,
    RandomAffine,
    RandomErasing,
    RandomRotation,
)
from utils.estimators import discrete_entropy

from .base import LossylessCLFDataset, LossylessDataModule
from .helpers import RotationAction, ScalingAction, TranslationAction, int_or_ratio

logger = logging.getLogger(__name__)

__all__ = [
    "Cifar10DataModule",
    "MnistDataModule",
    "FashionMnistDataModule",
    "GalaxyDataModule",
]


### HELPERS ###


### Base Classes ###
class LossylessImgDataset(LossylessCLFDataset):
    """Base class for image datasets used for lossy compression but lossless predicitons.

    Parameters
    -----------
    equivalence : set of str, optional
        List of equivalence relationship with respect to which to be invariant.

    is_augment_val : bool, optional
        Whether to augment the validation + test set.

    is_normalize : bool, optional
        Whether to normalize the input images. Only for colored images. If True, you should ensure
        that `MEAN` and `STD` and `get_normalization` and `undo_normalization` in `lossyless.helpers`
        can normalize your data.

    kwargs:
        Additional arguments to `LossylessCLFDataset` and `LossylessDataset`.
    """

    def __init__(
        self, *args, equivalence={}, is_augment_val=False, is_normalize=True, **kwargs,
    ):
        super().__init__(*args, **kwargs)
        self.equivalence = equivalence
        self.is_augment_val = is_augment_val
        self.is_normalize = is_normalize

        self.base_tranform = self.get_base_transform()  # base transform
        self.aug_transform = self.get_aug_transform()  # real augmentation

    @abc.abstractmethod
    def get_img_target(self, index):
        """Return the unaugmented image (in PIL format) and target."""
        ...

    def get_x_target_Mx(self, index):
        """Return the correct example, target, and maximal invariant."""
        img, target = self.get_img_target(index)
        img = self.base_tranform(img)
        img = self.aug_transform(img)
        return img, target, index

    @property
    def augmentations(self):
        shape = self.shapes_x_t_Mx["input"]
        return {
            "rotation": RandomRotation(60),
            "y_translation": RandomAffine(0, translate=(0, shape[2])),
            "x_translation": RandomAffine(0, translate=(shape[1], 0)),
            "scale": RandomAffine(0, scale=(0.8, 1.2)),
            "color": ColorJitter(
                brightness=0.2, contrast=0.2, saturation=0.2, hue=0.05
            ),
            "erasing": RandomErasing(value=0.5),
        }

    def sample_equivalence_action(self):
        trnsfs = []

        for equiv in self.equivalence:
            if equiv in self.augmentations:
                trnsfs += [self.augmentations[equiv]]
            else:
                raise ValueError(f"Unkown `equivalence={equiv}`.")

        return transform_lib.Compose(trnsfs)

    def get_representative(self, index):
        notaug_img, _ = self.get_img_target(index)
        notaug_img = self.base_tranform(notaug_img)
        return notaug_img

    def get_max_var(self, x, Mx):
        raise NotImplementedError(
            "`max_var` can only be used imsges that are from `LossylessImgAnalyticDataset`,"
        )

    @property
    def entropies(self):
        if hasattr(self, "_entropies"):
            return self._entropies  # if precomputed

        entropies = {}

        entropies["H[Y]"] = discrete_entropy(self.targets, base=BASE_LOG)
        # Marginal entropy can only be computed on training set by treating dataset as the real uniform rv
        entropies["train H[M(X)]"] = math.log(len(self), BASE_LOG)

        self._entropies = entropies
        return entropies

    def get_base_transform(self):
        """Return the base transform, ie train or test."""
        shape = self.shapes_x_t_Mx["input"]
        trnsfs = [
            transform_lib.Resize((shape[1], shape[2])),
            transform_lib.ToTensor(),
        ]

        if self.is_normalize and self.is_color:
            # only normalize colored images
            trnsfs += [get_normalization(type(self))]

        return transform_lib.Compose(trnsfs)

    def get_aug_transform(self):
        """Return the augmentations transorms."""

        if self.is_augment_val or self.train:
            return self.sample_equivalence_action()
        else:
            return transform_lib.Compose([])  # identity

    def __len__(self):
        return len(self.data)

    @property
    def is_color(self):
        shape = self.shapes_x_t_Mx["input"]
        return shape[0] == 3

    @property
    def is_clf_x_t_Mx(self):
        return dict(input=not self.is_color, target=True, max_inv=True)

    @property
    def shapes_x_t_Mx(self):
        #! In each child should assign "input" and "target"
        return dict(max_inv=(len(self),))


class LossylessImgAnalyticDataset(LossylessImgDataset):
    """Base class for image datasets with action entropies that can be computed analytically.

    Parameters
    -----------
    equivalence : set of {"rotation","y_translation","x_translation","scale"}, optional
        List of equivalence relationship with respect to which to be invariant.

    n_action_per_equiv : int, optional
        Number of actions for each equivalence. Typically 4 or 8.

    dist_actions : {"uniform","bell"}, optional
        Distribution to use for all actions. "bell" is a symmetric beta binomial distribution.

    kwargs:
        Additional arguments to `LossylessCLFDataset` and `LossylessDataset` and `LossylessImgDataset`.
    """

    def __init__(
        self, *args, n_action_per_equiv=8, dist_actions="uniform", **kwargs,
    ):
        self.n_action_per_equiv = n_action_per_equiv
        self.dist_actions = dist_actions

        if self.dist_actions == "uniform":
            self.rv_A = scipy.stats.randint(0, self.n_action_per_equiv)
        elif self.dist_actions == "bell":
            b = 100  # larger means more peaky (less variance)
            self.rv_A = scipy.stats.betabinom(self.n_action_per_equiv - 1, b, b)
        else:
            raise ValueError(
                f"Unkown `dist_actions={dist_actions}` should be `uniform` or `bell`."
            )

        super().__init__(*args, **kwargs)

    @property
    def augmentations(self):
        shape = self.shapes_x_t_Mx["input"]
        return {
            "rotation": RotationAction(self.rv_A, max_angle=60),
            "y_translation": TranslationAction(
                self.rv_A, dim=1, max_trnslt=shape[1] // 8
            ),
            "x_translation": TranslationAction(
                self.rv_A, dim=0, max_trnslt=shape[2] // 8
            ),
            "scale": ScalingAction(self.rv_A, max_scale=1.2),
        }

    @property
    def entropies(self):
        if hasattr(self, "_entropies"):
            return self._entropies  # if precomputed

        entropies = {}

        entropies["H[Y]"] = discrete_entropy(self.targets, base=BASE_LOG)
        # Marginal entropy can only be computed on training set by treating dataset as the real uniform rv
        entropies["train H[M(X)]"] = math.log(len(self), BASE_LOG)

        # Data augmentation are applied independently so H[X|M(X)]=\sum_i H[A_i] = k * H[A]
        # where A_i is the r.v. for sampling the ith action, which is the same for each action A_i = A_j
        entropies["H[X|M(X)]"] = len(self.equivalence) * self.rv_A.entropy()
        entropies["H[X|M(X)]"] /= math.log(BASE_LOG)

        entropies["train H[M(X)]"] = math.log(len(self), BASE_LOG)
        entropies["train H[X]"] = entropies["train H[M(X)]"] + entropies["H[X|M(X)]"]

        self._entropies = entropies
        return entropies

    # TODO clean max_var for multi label multi clf
    def get_max_var(self, x, Mx):
        # the max_var for analytic transforms Mx and the indices of the transform you sampled
        # e.g. if you rotate and translate it will be multilabel prediction of the rotation index
        # and translation index IN ADDITION to the Mx => ensure that it is classification
        # like for the maximal invariant but not invariant anymore => can use VIB loss
        max_var = [Mx]
        for trnsf in self.aug_transform.transforms:
            # all analytic transforms store the last index they sampled
            max_var.append(trnsf.i)

        # we would want a list of targets, where the first element is max_inv, then other elements
        # are the indices of the transformation that you sampled. But that cannot be put in a batch
        # as Mx does not usually have same size as `self.n_action_per_equiv`. So we flatten everything
        # and will be unflattened when computing the loss
        return torch.as_tensor(max_var)

    @property
    def shapes_x_t_Mx(self):
        shapes = super().shapes_x_t_Mx

        if self.additional_target == "max_var":
            # flattened max var (see `get_max_var`)
            shapes["max_var"] = (sum(self.shape_max_var),)

        return shapes

    @property
    def shape_max_var(self):
        """Actual number of elements for each prediction task when `additional_target=max_var`."""
        shapes = super().shapes_x_t_Mx
        mx_shape = shapes["max_inv"]

        if len(mx_shape) > 1:
            raise NotImplementedError(
                f"Can only work with vector max_inv when using max_var, but shape={mx_shape}."
            )

        mv_shape = list(mx_shape) + [self.n_action_per_equiv] * len(self.equivalence)
        return tuple(mv_shape)


### Torchvision Models ###

# Base class for data module for torchvision models.
class TorchvisionDataModule(LossylessDataModule):
    def get_train_val_dataset(self, **dataset_kwargs):
        dataset = self.Dataset(
            self.data_dir, train=True, download=False, **self.dataset_kwargs,
        )

        n_val = int_or_ratio(self.val_size, len(dataset))
        train, valid = random_split(
            dataset,
            [len(dataset) - n_val, n_val],
            generator=torch.Generator().manual_seed(self.seed),
        )

        return train, valid

    def get_train_dataset(self, **dataset_kwargs):
        train, _ = self.get_train_val_dataset(**dataset_kwargs)
        return train

    def get_val_dataset(self, **dataset_kwargs):
        _, valid = self.get_train_val_dataset(**dataset_kwargs)
        return valid

    def get_test_dataset(self, **dataset_kwargs):
        test = self.Dataset(
            self.data_dir, train=False, download=False, **dataset_kwargs,
        )
        return test

    def prepare_data(self):
        self.Dataset(self.data_dir, train=True, download=True, **self.dataset_kwargs)
        self.Dataset(self.data_dir, train=False, download=True, **self.dataset_kwargs)

    @property
    def mode(self):
        return "image"


## Analytic datasets ##
# MNIST #
class MnistDataset(LossylessImgAnalyticDataset, MNIST):
    FOLDER = "MNIST"

    # avoid duplicates by saving once at "MNIST" rather than at multiple  __class__.__name__
    @property
    def raw_folder(self):
        return os.path.join(self.root, self.FOLDER, "raw")

    @property
    def processed_folder(self):
        return os.path.join(self.root, self.FOLDER, "processed")

    @property
    def shapes_x_t_Mx(self):
        shapes = super(MnistDataset, self).shapes_x_t_Mx
        shapes["input"] = (1, 32, 32)
        shapes["target"] = (10,)
        return shapes

    def get_img_target(self, index):
        img, target = MNIST.__getitem__(self, index)
        return img, target


class MnistDataModule(TorchvisionDataModule):
    @property
    def Dataset(self):
        return MnistDataset


# Fasion MNIST #
class FashionMnistDataset(LossylessImgAnalyticDataset, FashionMNIST):
    FOLDER = "FashionMNIST"

    def get_img_target(self, index):
        img, target = FashionMNIST.__getitem__(self, index)
        return img, target

    @property
    def shapes_x_t_Mx(self):
        shapes = super(FashionMnistDataset, self).shapes_x_t_Mx
        shapes["input"] = (1, 32, 32)
        shapes["target"] = (10,)
        return shapes

    processed_folder = MnistDataset.processed_folder
    raw_folder = MnistDataset.raw_folder


class FashionMnistDataModule(TorchvisionDataModule):
    @property
    def Dataset(self):
        return FashionMnistDataset


# Cifar10 #
class Cifar10Dataset(LossylessImgAnalyticDataset, CIFAR10):
    @property
    def shapes_x_t_Mx(self):
        shapes = super(Cifar10Dataset, self).shapes_x_t_Mx
        shapes["input"] = (3, 32, 32)
        shapes["target"] = (10,)
        return shapes

    def get_img_target(self, index):
        img, target = CIFAR10.__getitem__(self, index)
        return img, target


class Cifar10DataModule(TorchvisionDataModule):
    @property
    def Dataset(self):
        return Cifar10Dataset


## Non Analytic datasets ##

# Imagenet #
# TODO

### Torchvision Models ###

# Galaxy Zoo #

# TODO @karen: modify as desired all those methods
# TODO add config for galaxy in config/data with good defaults
class GalaxyDataset(LossylessImgDataset):
    def __init__(
<<<<<<< HEAD
        self,
        root: str,
        split: str = "train",
        download: bool = True,
        resolution: int = 64,
        *args, **kwargs,
=======
        self, data_root, *args, **kwargs,
>>>>>>> 8cab66d4
    ):
        super().__init__(*args, **kwargs)

        self.root = root
        data_dir = path.join(root, "galaxyzoo")
        self.resolution = resolution
        if download:
            self.download(self.root)
            self.preprocess(data_dir)

        self.load_data(data_dir, split, resolution)

    def download(self, root):

        def unpack_all_zips():
            for f, file in enumerate(
                glob.glob(path.join(self.data_dir, "*.zip"))):
                with zipfile.ZipFile(file, 'r') as zip_ref:
                    zip_ref.extractall(self.data_dir)
                    os.remove(file)
                    print("{} completed. Progress: {}/6".format(file, f))

        filename = "galaxy-zoo-the-galaxy-challenge.zip"

        # check if data was already downloaded
        if path.exists(path.join(root,filename)):
            # continue unpacking files just in case this got interrupted or user
            # downloaded files manually. you never know :)
            unpack_all_zips()
            return
        # check if user has access to the kaggle API otherwise link instructions
        try:
            import kaggle
        except Exception as e:
            print(e)
            print("The download of the Galaxy dataset failed. Make sure you "
                  "followed the steps in https://github.com/Kaggle/kaggle-api.")

        # download the dataset
        bashCommand = "kaggle competitions download -c " \
                      "galaxy-zoo-the-galaxy-challenge -p {}".format(root)
        subprocess.Popen(bashCommand.split(), stdout=subprocess.PIPE)

        # unpack the data
        with zipfile.ZipFile(os.path.join(root,filename), 'r') as zip_ref:
            zip_ref.extractall(self.data_dir)

        unpack_all_zips()

    def preprocess(self, data_dir):
        # check if we already preprocessed the data
        # this is a hacky check, we just check if the last file that this
        # routine yields exists
        if path.exists(path.join(data_dir, "test_images_128.npy")):
            return

        # SAVE IMAGE IDs
        def get_image_ids(image_dir):
            raw_file_paths = glob.glob(path.join(data_dir, image_dir))
            ids = [int(f.split("/")[-1].split(".")[0]) for f in raw_file_paths]
            return ids, raw_file_paths

        # test set
        test_ids, test_paths = get_image_ids("images_test_rev1/*.jpg")
        np.save(path.join(data_dir,"test_ids"), test_ids)

        # train and valid set
        ids, paths = get_image_ids("images_training_rev1/*.jpg")
        # make fixed train / valid split
        num_valid = len(ids) // 10
        assert num_valid == 6157, "Validation set is not the right size. " \
                                  "Oeef. That is not good."
        valid_ids, valid_paths = ids[:num_valid], paths[:num_valid]
        train_ids, train_paths = ids[num_valid:], paths[num_valid:]
        np.save(path.join(data_dir, "valid_ids"), valid_ids)
        np.save(path.join(data_dir, "train_ids"), train_ids)

        # SAVE TRAIN LABELS
        df = pd.read_csv(path.join(data_dir, "training_solutions_rev1.csv"))

        for split, ids in [("train", train_ids), ("valid", valid_ids)]:
            targets = [
                df.loc[df['GalaxyID'] == id].values[:, 1:].astype('float32') for
                id in ids]
            np.save(path.join(data_dir, split + "_targets"), np.array(targets))

        # PRE-PROCESSING IMAGES
        ORIG_SHAPE = (424, 424)
        CROP_SIZE = (384, 384)
        x1 = (ORIG_SHAPE[0] - CROP_SIZE[0]) // 2
        y1 = (ORIG_SHAPE[1] - CROP_SIZE[1]) // 2

        def get_image(path, out_shape):
            x = cv2.imread(path)
            x = x[x1:x1 + CROP_SIZE[0], y1:y1 + CROP_SIZE[1]]
            x = cv2.resize(x, dsize=out_shape, interpolation=cv2.INTER_LINEAR)
            x = np.transpose(x,(2,0,1))
            return x

        for out_shape in [(64,64),(128,128)]:
            res = str(out_shape[0])

            for (split, raw_paths) in [("train", train_paths),
                                       ("valid", valid_paths),
                                       ("test", test_paths)]:
                preprocessed_images = []
                for i, p in enumerate(raw_paths):
                    print("Processed {}/{} images in {} split with resolution "
                          "{}x{}.".format(i, len(raw_paths), split, res, res))
                    preprocessed_images.append(get_image(p, out_shape))

                out = np.array(preprocessed_images)
                out_path = split + "_images_" + res
                np.save(path.join(data_dir, out_path), out)
                if split == "train":
                    out = out.astype('float32') / 255.0
                    mean = np.mean(out, axis=(0,2,3))
                    np.save(path.join(data_dir, out_path + "_mean"), mean)
                    std = np.std(out, axis=(0,2,3))
                    np.save(path.join(data_dir, out_path + "_std"), std)

        print("Galaxy data successfully pre-processed.")

    def load_data(self, data_dir, split, resolution):
        imgs = np.load(
            path.join(data_dir, split + "_images_" + int(resolution) + ".npy"))
        self.images = imgs.astype('float32') / 255.0

        # load training set mean and std
        self.mean = np.load(path.join(data_dir, split + "_images_" +
                                      int(resolution) + "_mean.npy"))
        self.std = np.load(path.join(data_dir, split + "_images_" +
                                     int(resolution) + "_std.npy"))

        if not split == "test":
            self.targets = np.load(path.join(data_dir, split + "_targets.npy"))
        else:
            # We do not have test targets bc kaggle holds them back. We will
            # later need the image IDs to make a submission file that will be
            # evaluated via the kaggle api.
            self.ids = np.load(path.joint(data_dir, split + "_ids.npy"))


    @property
    def augmentations(self):
        shape = self.shapes_x_t_Mx["input"]
        return {
            "rotation": RandomRotation(360),
            "y_translation": RandomAffine(0, translate=(0, shape[2])),
            "x_translation": RandomAffine(0, translate=(shape[1], 0)),
            "scale": RandomAffine(0, scale=(0.8, 1.2)),
            "color": ColorJitter(
                brightness=0.2, contrast=0.2, saturation=0.2, hue=0.05
            ),
            "erasing": RandomErasing(value=0.5),
        }

    @property
    def is_clf_x_t_Mx(self):
        is_clf = super(GalaxyDataset, self).is_clf_x_t_Mx
        # input should be true is using log loss for reconstruction (typically MNIST) and False if MSE (typically colored images)
        is_clf["input"] = True
        # target should be True if log loss (ie classification) and False if MSE (ie regression)
        is_clf["target"] = False
        return is_clf

    @property
    def shapes_x_t_Mx(self):
        shapes = super(GalaxyDataset, self).shapes_x_t_Mx
        # input is shape image
        shapes["input"] = (3, self.resolution, self.resolution)
        # target is shape of target. This will depend as to if we are using classfication or regression
        # in regression mode (as we said) then you should stack all labels.
        # e.g. if the are 37 different regression tasks use `target=(1,37)` which says that there are 37
        # one dimensional tasks (it's the same as `target=(37,)` but averages over 6 rather than sum)
        #
        # for classification something like `target=(2,37)` means 2-class classification for 37
        # labels  (note that I use cross entropy rather than binary cross entropy. it shouldn't matter
        # besides a little more parameters right ? )
        shapes["target"] = (1, 37)
        return shapes

    def get_img_target(self, index):
        # change as needed but something like that
        img = self.images[index]
        target = self.targets[index]

        # doing this so that it is consistent with all other datasets
        # to return a PIL Image
        img = Image.fromarray(img)

        # don't apply transformation yet, it's done for you

        return img, target


class GalaxyDataModule(LossylessDataModule):

    def __init__(self,resolution: int = 64):
        self.resolution = resolution

    @property
    def Dataset(self):
        return GalaxyDataset

<<<<<<< HEAD
    def get_train_dataset(self, **dataset_kwargs):
        return self.Dataset(
            root=self.data_dir,
            split="train",
            download=False,
            resolution=self.resolution,
            **self.dataset_kwargs,
=======
    # helper function for splitting train and valid
    def get_train_val_dataset(self, **dataset_kwargs):
        dataset = self.Dataset(
            self.data_dir, train=True, download=False, **self.dataset_kwargs,
>>>>>>> 8cab66d4
        )

    def get_val_dataset(self, **dataset_kwargs):
        return self.Dataset(
            root=self.data_dir,
            split="valid",
            download=False,
            resolution=self.resolution,
            **self.dataset_kwargs,
        )

    def get_test_dataset(self, **dataset_kwargs):
<<<<<<< HEAD
        return self.Dataset(
            root=self.data_dir,
            split="test",
            download=False,
            resolution=self.resolution,
            **self.dataset_kwargs,
=======
        test = self.Dataset(
            self.data_dir, train=False, download=False, **self.dataset_kwargs,
>>>>>>> 8cab66d4
        )

    def prepare_data(self):
<<<<<<< HEAD
        for split in ["trian", "valid", "test"]:
            self.Dataset(
                root=self.data_dir,
                split=split,
                download=True,
                resolution=self.resolution,
                **self.dataset_kwargs,
            )
=======
        # this is where the downlading should happen if we can if not just put `pass`
        self.Dataset(self.data_dir, train=True, download=True, **self.dataset_kwargs)
        self.Dataset(self.data_dir, train=False, download=True, **self.dataset_kwargs)

    @property
    def mode(self):
        return "image"
>>>>>>> 8cab66d4
<|MERGE_RESOLUTION|>--- conflicted
+++ resolved
@@ -1,33 +1,18 @@
 import abc
-<<<<<<< HEAD
-
-import torch
-from torchvision.datasets import CIFAR10, MNIST, FashionMNIST
-=======
-import glob
 import logging
-import math
->>>>>>> 8cab66d4
 import os
 from os import path
 import subprocess
 import zipfile
-<<<<<<< HEAD
 import glob
 import numpy as np
-import csv
 import math
 import scipy
 import cv2
 import pandas as pd
-=======
-
-import scipy
 from PIL import Image
-
 import torch
 from lossyless.helpers import BASE_LOG, get_normalization
->>>>>>> 8cab66d4
 from torch.utils.data import random_split
 from torchvision import transforms as transform_lib
 from torchvision.datasets import CIFAR10, MNIST, FashionMNIST
@@ -433,16 +418,12 @@
 # TODO add config for galaxy in config/data with good defaults
 class GalaxyDataset(LossylessImgDataset):
     def __init__(
-<<<<<<< HEAD
         self,
         root: str,
         split: str = "train",
         download: bool = True,
         resolution: int = 64,
         *args, **kwargs,
-=======
-        self, data_root, *args, **kwargs,
->>>>>>> 8cab66d4
     ):
         super().__init__(*args, **kwargs)
 
@@ -648,7 +629,7 @@
     def Dataset(self):
         return GalaxyDataset
 
-<<<<<<< HEAD
+
     def get_train_dataset(self, **dataset_kwargs):
         return self.Dataset(
             root=self.data_dir,
@@ -656,12 +637,6 @@
             download=False,
             resolution=self.resolution,
             **self.dataset_kwargs,
-=======
-    # helper function for splitting train and valid
-    def get_train_val_dataset(self, **dataset_kwargs):
-        dataset = self.Dataset(
-            self.data_dir, train=True, download=False, **self.dataset_kwargs,
->>>>>>> 8cab66d4
         )
 
     def get_val_dataset(self, **dataset_kwargs):
@@ -674,21 +649,16 @@
         )
 
     def get_test_dataset(self, **dataset_kwargs):
-<<<<<<< HEAD
+
         return self.Dataset(
             root=self.data_dir,
             split="test",
             download=False,
             resolution=self.resolution,
             **self.dataset_kwargs,
-=======
-        test = self.Dataset(
-            self.data_dir, train=False, download=False, **self.dataset_kwargs,
->>>>>>> 8cab66d4
         )
 
     def prepare_data(self):
-<<<<<<< HEAD
         for split in ["trian", "valid", "test"]:
             self.Dataset(
                 root=self.data_dir,
@@ -697,12 +667,6 @@
                 resolution=self.resolution,
                 **self.dataset_kwargs,
             )
-=======
-        # this is where the downlading should happen if we can if not just put `pass`
-        self.Dataset(self.data_dir, train=True, download=True, **self.dataset_kwargs)
-        self.Dataset(self.data_dir, train=False, download=True, **self.dataset_kwargs)
-
     @property
     def mode(self):
         return "image"
->>>>>>> 8cab66d4

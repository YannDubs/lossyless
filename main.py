--- conflicted
+++ resolved
@@ -10,11 +10,8 @@
 
 import compressai
 import hydra
-<<<<<<< HEAD
 import matplotlib.pyplot as plt
-=======
 import lossyless
->>>>>>> 8cab66d4
 import omegaconf
 import pl_bolts
 import pytorch_lightning as pl
@@ -30,19 +27,16 @@
 from pytorch_lightning.callbacks import ModelCheckpoint
 from pytorch_lightning.loggers import CSVLogger, TensorBoardLogger, WandbLogger
 from utils.data import get_datamodule
-<<<<<<< HEAD
-from utils.helpers import create_folders, get_latest_dir, omegaconf2namespace, set_debug
-=======
 from utils.estimators import estimate_entropies
 from utils.helpers import (
     create_folders,
+    get_latest_dir,
     getattr_from_oneof,
     log_dict,
     omegaconf2namespace,
     replace_keys,
     set_debug,
 )
->>>>>>> 8cab66d4
 
 logger = logging.getLogger(__name__)
 RES_COMPRESS_FILENAME = "results_compression.csv"
@@ -62,8 +56,10 @@
     compression_module = CompressionModule(hparams=cfg)
 
     trainer = get_trainer(cfg, compression_module, is_compressor=True)
-
-<<<<<<< HEAD
+    
+    # some of the module compononets might needs data for initialization
+    initialize_(compression_module, datamodule, trainer, cfg)
+
     if cfg.is_train_compressor:
         logger.info("Train compressor ...")
         trainer.fit(compression_module, datamodule=datamodule)
@@ -73,16 +69,9 @@
         logger.info("Load pretrained compressor ...")
         compression_module = load_pretrained_compressor(cfg, datamodule)
 
+    logger.info("Evaluate compressor ...")
     evaluate_compressor(trainer, datamodule, cfg)
-=======
-    # some of the module compononets might needs data or trainer for initialization
-    initialize_(compression_module, datamodule, trainer, cfg)
-
-    logger.info("Train compressor ...")
-    trainer.fit(compression_module, datamodule=datamodule)
-    logger.info("Evaluate compressor ...")
-    evaluate_compression(trainer, datamodule, cfg)
->>>>>>> 8cab66d4
+
 
     # # PREDICTION
     # TODO should reuse the train/test dataset that were already represented as Z in `evaluate_compression`
@@ -255,7 +244,6 @@
     return trainer
 
 
-<<<<<<< HEAD
 def save_pretrained_compressor(cfg, trainer):
     """Send best checkpoint for compressor to main directory."""
     dest_path = Path(cfg.paths.pretrained)
@@ -273,13 +261,6 @@
     initialize_(compression_module, datamodule)
     return compression_module
 
-
-def evaluate_compressor(trainer, datamodule, cfg):
-    """Evaluate the compression / representation learning."""
-    logger.info("Evaluate compressor ...")
-
-    # the following will load the best model before eval
-=======
 def evaluate_compression(trainer, datamodule, cfg):
     """
     Evaluate the compression / representation learning by loging all the metrics from the training 
@@ -291,7 +272,6 @@
         logger.warn("Turning off `is_est_entropies` because stochastic Z.")
         cfg.evaluation.is_est_entropies = False
 
->>>>>>> 8cab66d4
     # test on test
     test_res = trainer.test()[0]
     if cfg.evaluation.is_est_entropies:
@@ -309,7 +289,7 @@
     # save results
     train_res = replace_keys(train_res, "testtrain/", "")
     test_res = replace_keys(test_res, "test/", "")
-    results = pd.DataFrame.from_dict(dict(train=train_res, test=cfg.data.target_is_clf))
+    results = pd.DataFrame.from_dict(dict(train=train_res, test=test_res))
     path = Path(cfg.paths.results) / RES_COMPRESS_FILENAME
     results.to_csv(path, header=True, index=True)
     logger.info(f"Logging compressor results to {path}.")
